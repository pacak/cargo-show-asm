[package]
name = "cargo-show-asm"
version = "0.2.21"
edition = "2021"
description = "A cargo subcommand that displays the generated assembly of Rust source code."
categories = ["development-tools::cargo-plugins", "development-tools::debugging" ]
keywords = ["assembly", "plugins", "cargo"]
repository = "https://github.com/pacak/cargo-show-asm"
homepage = "https://github.com/pacak/cargo-show-asm"
authors = [ "Michael Baykov <manpacket@gmail.com>" ]
readme = "README.md"
license = "MIT OR Apache-2.0"

[dependencies]
anyhow = "1"
<<<<<<< HEAD
bpaf = { version = "0.9.5", features = ["bpaf_derive", "autocomplete"] }
cargo_metadata = "0.18.1"
=======
bpaf = { version = "0.9.6", features = ["bpaf_derive", "autocomplete"] }
cargo_metadata = "0.18.0"
>>>>>>> 422d9131
line-span = "0.1"
nom = "7"
once_cell = "1"
owo-colors = { version = "3", features = ["supports-colors"] }
regex = "1"
rustc-demangle = "0.1"
same-file = "1.0.6"
supports-color = "2.1"
serde = "<=1.0.171"

[dev-dependencies]
bpaf = { version = "0.9.6", features = ["bpaf_derive", "autocomplete", "docgen"] }

[features]
bright-color = ["bpaf/bright-color"]
default = ["dull-color"]
dull-color = ["bpaf/dull-color"]

[[bin]]
name = "cargo-asm"
path = "src/main.rs"

[workspace.metadata.cauwugo]
bpaf = true<|MERGE_RESOLUTION|>--- conflicted
+++ resolved
@@ -13,13 +13,8 @@
 
 [dependencies]
 anyhow = "1"
-<<<<<<< HEAD
-bpaf = { version = "0.9.5", features = ["bpaf_derive", "autocomplete"] }
+bpaf = { version = "0.9.6", features = ["bpaf_derive", "autocomplete"] }
 cargo_metadata = "0.18.1"
-=======
-bpaf = { version = "0.9.6", features = ["bpaf_derive", "autocomplete"] }
-cargo_metadata = "0.18.0"
->>>>>>> 422d9131
 line-span = "0.1"
 nom = "7"
 once_cell = "1"
