--- conflicted
+++ resolved
@@ -12,13 +12,8 @@
 license = "MIT OR Apache-2.0"
 
 [dependencies]
-<<<<<<< HEAD
 anyhow = "1.0.60"
-bpaf = { version = "0.4.7", features = ["bpaf_derive"] }
-=======
-anyhow = "1.0.59"
 bpaf = { version = "0.4.12", features = ["bpaf_derive"] }
->>>>>>> e3d4332e
 cargo = "0.63.1"
 glob = "0.3.0"
 line-span = "0.1.3"
